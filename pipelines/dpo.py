--- conflicted
+++ resolved
@@ -128,13 +128,11 @@
     resample_model: Optional[str] = field(
         default=None, metadata={"help": "Reward model to use for bt_prob resampling"}
     )
-<<<<<<< HEAD
     logit_clipping: Optional[float] = field(
         default=None, metadata={"help": "Logit clipping value"}
-=======
+    )
     dro_divergence_type: str = field(
         default="chi_squared", metadata={"help": "Divergence type for DRO method: 'kl_div' or 'chi_squared'"}
->>>>>>> a76fcf5b
     )
 
 
